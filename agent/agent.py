
from cog import Cog
from level import Level
import utils

import cPickle as pickle
import matplotlib.pyplot as plt
import numpy as np

class Agent(object):
    """ A general reinforcement learning agent, modeled on observations and 
    theories of human performance. It takes in a time series of 
    sensory input vectors and a scalar reward and puts out a time series 
    of action commands. New features are created as necessary to adequately 
    represent the data.
    """
    def __init__(self, num_sensors, num_actions, max_num_features=1000, show=True, agent_name='my'):
        
        self.show = show
        self.pickle_filename ="log/" + agent_name + "_agent.pickle"
        
        self.REPORTING_PERIOD = 10 ** 3
        self.BACKUP_PERIOD = 10 ** 8

        self.num_sensors = num_sensors
        self.num_actions = num_actions

        self.reward = 0
        self.reward2 = 0
        self.action = np.zeros((self.num_actions,1))
        self.action_last = np.zeros((self.num_actions,1))
        
        self.timestep = 0
        self.graphing = True
        
        self.cumulative_reward = 0
        self.reward_history = []
        self.reward_steps = []
        
        self.two_level = True
        if self.two_level:
            level1_cog_out_size = 30#1. * num_sensors
            num_level2_features_in = level1_cog_out_size + num_actions
            level1_cog_in_size = num_sensors
        else:
            num_level2_features_in = 0
            level1_cog_in_size = num_sensors + num_actions
            level1_cog_out_size = 0
            
        """ Construct the hierarchy """
        level1_cogs = []
        level1_cogs.append(Cog(level1_cog_in_size, level1_cog_out_size, name='cog1'))
        self.level1 = Level(level1_cogs, name='level1')
        self.level1_goal = np.zeros((level1_cog_out_size, 1))
        
        level2_cogs = []
        level2_cog_in_size = num_level2_features_in
        level2_cog_out_size = 0
        level2_cogs.append(Cog(level2_cog_in_size, level2_cog_out_size, name='cog2'))
        self.level2 = Level(level2_cogs, name='level2')
        self.level2_features = np.zeros((level2_cog_in_size, 1))
 
        self.REWARD_RANGE_DECAY_RATE = 10 ** -10
        self.reward_min = utils.BIG
        self.reward_max = -utils.BIG
       
        self.SENSOR_RANGE_DECAY_RATE = 10 ** -3
        self.sensor_min = np.ones((self.num_sensors, 1)) * utils.BIG
        self.sensor_max = np.ones((self.num_sensors, 1)) * (-utils.BIG)
        
        
    def step(self, raw_sensors, raw_reward):
        self.timestep += 1
        
        """ Delay by one time step """
        self.reward2 = self.reward
        
        """ Modify the reward so that it automatically falls between 0 and 1 """        
        self.reward_min = np.minimum(raw_reward, self.reward_min)
        self.reward_max = np.maximum(raw_reward, self.reward_max)
        spread = self.reward_max - self.reward_min
        self.reward = (raw_reward - self.reward_min) / (spread + utils.EPSILON)
        self.reward_min += spread * self.REWARD_RANGE_DECAY_RATE
        self.reward_max -= spread * self.REWARD_RANGE_DECAY_RATE
                
        if raw_sensors.ndim == 1:
            raw_sensors = raw_sensors[:,np.newaxis]
        
        """ Modify sensor inputs so that they fall between 0 and 1 """
        self.sensor_min = np.minimum(raw_sensors , self.sensor_min)
        self.sensor_max = np.maximum(raw_sensors , self.sensor_max)
        spread = self.sensor_max - self.sensor_min
        sensors = (raw_sensors - self.sensor_min) / (spread + utils.EPSILON)
        self.sensor_min += spread * self.SENSOR_RANGE_DECAY_RATE
        self.sensor_max -= spread * self.SENSOR_RANGE_DECAY_RATE
        
        if self.two_level:
            new_level2_features = self.level1.step_up(sensors, self.reward) 
            self.level2.step_up(np.vstack((self.action, new_level2_features)), self.reward) 
            level2_feedback= self.level2.step_down() 
            
            """ Strip the actions off the goals to make the current set of actions """
            self.action_last = self.action.copy()
            self.action = np.sign(level2_feedback[:self.num_actions:,:])
            self.level1_goal = level2_feedback[self.num_actions:,:]
            
            self.goal = self.level1.step_down(self.level1_goal) 
            '''self.goal, new_level2_features = self.level1.step(sensors, self.reward, hi_goal=self.level1_goal) 
            level2_feedback, dum = self.level2.step(np.vstack((self.action, self.level2_features)),
                                                    self.reward2) 
            self.level2_features = new_level2_features
            '''
            
        else:
            self.goal, new_level2_features = self.level1.step(np.vstack((sensors, self.action)), self.reward) 
        
            """ Strip the actions off the goals to make the current set of actions """
            self.action = np.sign(self.goal[self.num_sensors: self.num_sensors + self.num_actions,:])
        
        self.log(raw_reward)
        return self.action

    
    def log(self, raw_reward):
        self.cumulative_reward += raw_reward

        if (self.timestep % self.REPORTING_PERIOD) == 0:
            self.display()
            self.cumulative_reward = 0    

        if (self.timestep % self.BACKUP_PERIOD) == 0:
            self.save()    
        return

    
    def display(self):
        if (self.timestep % self.REPORTING_PERIOD) == 0:
            print self.timestep, 'time steps'
            self.reward_history.append(float(self.cumulative_reward) / self.REPORTING_PERIOD)
            self.reward_steps.append(self.timestep)
            self.show_reward_history(save_eps=True)
<<<<<<< HEAD

            self.level1.display()
            if self.two_level:
                self.level2.display()
=======
            #self.perceiver.visualize(save_eps=True)
            #self.actor.visualize()
>>>>>>> ebdcf686
        return
 
    
    def report_performance(self):
        performance = np.mean(self.reward_history)
        print("Final performance is %f" % performance)
        self.show_reward_history(save_eps=True, block=self.show)
        return performance
        
    
    def show_reward_history(self, block=False, save_eps=False,
                            epsfilename='log/reward_history.eps'):
        if self.graphing:
            fig = plt.figure(1)
            plt.plot(self.reward_steps, self.reward_history)
            plt.xlabel("time step")
            plt.ylabel("average reward")
            fig.show()
            fig.canvas.draw()

            if save_eps:
                plt.savefig(epsfilename, format='eps')
            if block:
                plt.show()
        return
    
    
    def save(self):
        success = False
        try:
            with open(self.pickle_filename, 'wb') as agent_data:
                pickle.dump(self, agent_data)
            print("Agent data saved at " + str(self.timestep) + " time steps")
        except IOError as err:
            print("File error: " + str(err) + " encountered while saving agent data")
        except pickle.PickleError as perr: 
            print("Pickling error: " + str(perr) + " encountered while saving agent data")        
        else:
            success = True
        return success
           
        
    def restore(self):
        restored_agent = self
        try:
            with open(self.pickle_filename, 'rb') as agent_data:
                loaded_agent = pickle.load(agent_data)

            """ Compare the number of channels in the restored agent with those in the 
            already initialized agent. If it matches, accept the agent. If it doesn't,
            print a message, and keep the just-initialized agent.
            """
            if((loaded_agent.num_sensors == self.num_sensors) and 
               (loaded_agent.num_primitives == self.num_primitives) and
               (loaded_agent.num_actions == self.num_actions)):
            
                print("Agent restored at timestep " + 
                      str(loaded_agent.timestep))
                restored_agent = loaded_agent
            else:
                print("The agent " + self.pickle_filename + " does not have " +
                      "the same number of input and output elements as the world.")
                print("Creating a new agent from scratch.")
                
        except IOError:
            print("Couldn't open %s for loading" % self.pickle_filename)
        except pickle.PickleError, e:
            print("Error unpickling world: %s" % e)
        return restored_agent<|MERGE_RESOLUTION|>--- conflicted
+++ resolved
@@ -139,15 +139,9 @@
             self.reward_history.append(float(self.cumulative_reward) / self.REPORTING_PERIOD)
             self.reward_steps.append(self.timestep)
             self.show_reward_history(save_eps=True)
-<<<<<<< HEAD
-
             self.level1.display()
             if self.two_level:
                 self.level2.display()
-=======
-            #self.perceiver.visualize(save_eps=True)
-            #self.actor.visualize()
->>>>>>> ebdcf686
         return
  
     
