--- conflicted
+++ resolved
@@ -1,27 +1,6 @@
 BECCA is a general learning program for use in any robot or embodied system. When using BECCA, a robot learns to do whatever it is rewarded to do, and continues learning throughout its lifetime.
 
-<<<<<<< HEAD
-####Install BECCA
-
-Make sure you have a current version of Anaconda, then
-
-    pip install --pre becca
-
-####Test BECCA
-
-    python
-    import becca.benchmark
-
-The [wiki](https://github.com/brohrer/becca/wiki) has tutorials on how to use BECCA in your application and on [how it works](https://github.com/brohrer/becca-docs/blob/master/how_it_works.pdf?raw=true). 
-
-Some [videos](http://youtu.be/4kPoU8eZvio?list=PLF861CC4C40439EEB) show BECCA in action. 
-
-Until we can get a becca tag on StackOverflow, the [BECCA_users group](https://groups.google.com/forum/?fromgroups#!forum/becca_users) provides a forum for users to share questions, solutions, and experiences. 
-
-
-=======
 ###How do I try BECCA out?
->>>>>>> 2a42221a
 
 Make sure you have a current version of Anaconda, and version 0.27 or higher of numba.
     
