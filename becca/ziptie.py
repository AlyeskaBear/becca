"""
The Ziptie class.
"""

from __future__ import print_function
import numpy as np
import matplotlib.pyplot as plt

import becca.tools as tools
import becca.ziptie_numba as nb


class Ziptie(object):
    """
    An incremental unsupervised clustering algorithm.

    Input channels are clustered together into mutually co-active sets.
    A helpful metaphor is bundling cables together with zip ties.
    Cables that carry related signals are commonly co-active,
    and are grouped together. Cables that are co-active with existing
    bundles can be added to those bundles. A single cable may be ziptied
    into several different bundles. Co-activity is estimated
    incrementally, that is, the algorithm updates the estimate after
    each new set of signals is received.

    When stacked with other levels,
    zipties form a sparse deep neural network (DNN).
    This DNN has the extremely desirable characteristic of
    l-0 sparsity--the number of non-zero weights are minimized.
    The vast majority of weights in this network are zero,
    and the rest are one.
    This makes sparse computation feasible and allows for
    straightforward interpretation and visualization of the
    features.
    """

    def __init__(
            self,
            debug=False,
            n_cables=16,
            name=None,
            threshold=1e4,
    ):
        """
        Initialize the ziptie, pre-allocating data structures.

        Parameters
        ----------
        debug : boolean, optional
            Indicate whether to print informative status messages
            during execution. Default is False.
        n_cables : int
            The number of inputs to the Ziptie.
        name : str, optional
            The name assigned to the Ziptie.
            Default is 'ziptie'.
        threshold : float
            The point at which to nucleate a new bundle or
            agglomerate to an existing one.
        """
        if name is None:
            self.name = 'ziptie'
        else:
            self.name = name
        self.debug = debug
        self.n_cables = n_cables
        # n_bundles : int, optional
        #     The number of bundle outputs from the Ziptie.
        self.n_bundles = 0

        # nucleation_threshold : float
        #     Threshold above which nucleation energy results in nucleation.
        self.nucleation_threshold = threshold
        # agglomeration_threshold
        #     Threshold above which agglomeration energy results
        #     in agglomeration.
        self.agglomeration_threshold = self.nucleation_threshold
        # activity_threshold : float
        #     Threshold below which input activity is teated as zero.
        #     By ignoring the small activity values,
        #     computation gets much faster.
        self.activity_threshold = .1
        # cable_activities : array of floats
        #     The current set of input actvities.
        self.cable_activities = np.zeros(self.n_cables)
        # bundle_activities : array of floats
        #     The current set of bundle activities.
        self.bundle_activities = np.zeros(self.n_bundles)

        # bundle_to_cable_mapping: list of lists
        #     To get the cable indices for bundle i:
        #     [i_cables] = self.bundle_to_cable_mapping[i_bundle]
        #     An empty list shows an unused bundle.
        self.bundle_to_cable_mapping = [[]]
        # cable_to_bundle_mapping: list of lists
        #     To get the bundles that cable i contributes to:
        #     [i_bundles = self.cable_to_bundle_mapping[i_cable]
        #     An empty list shows that the cable is not a part
        #     of any bundle.
        self.cable_to_bundle_mapping = [[]] * self.n_cables

        # bundle_map_cols, bundle_map_rows : array of ints
        #     To represent the sparse 2D bundle map, a pair of row and col
        #     arrays are used. Rows are bundle indices, and cols are
        #     feature indices.  The bundle map shows which cables
        #     are zipped together to form which bundles.
        # self.bundle_map_rows = -np.ones(self.bundle_map_size).astype(int)
        # self.bundle_map_cols = -np.ones(self.bundle_map_size).astype(int)
        # n_map_entries: int
        #     The total number of bundle map entries that
        #     have been created so far.
        # self.n_map_entries = 0

        # agglomeration_energy: 2D array of floats
        #     The accumulated agglomeration energy for each
        #     bundle-cable pair. Bundles are represented in rows,
        #     cables are in columns.
        self.agglomeration_energy = np.zeros((self.n_cables,
                                              self.n_cables))
        # agglomeration_mask: 2D array of floats
        #     A binary array indicating which cable-bundle
        #     pairs are allowed to accumulate
        #     energy and which are not. Some combinations are
        #     disallowed because they result in redundant bundles.
        self.agglomeration_mask = np.ones((self.n_cables,
                                           self.n_cables))
        # nucleation_energy: 2D array of floats
        #     The accumualted nucleation energy associated
        #     with each cable-cable pair.
        self.nucleation_energy = np.zeros((self.n_cables,
                                           self.n_cables))
        # nucleation_mask: 2D array of floats
        #     A binary array indicating which cable-cable
        #     pairs are allowed to accumulate
        #     energy and which are not. Some combinations are
        #     disallowed because they result in redundant bundles.
        #     Make the diagonal zero to disallow cables to pair with
        #     themselves.
        self.nucleation_mask = (
            np.ones((self.n_cables, self.n_cables))
            - np.eye(self.n_cables))

    def update_bundles(self, new_cable_activities):
        """
        Calculate how much the cables' activities contribute to each bundle.

        Find bundle activities by taking the minimum input value
        in the set of cables in the bundle. The bulk of the computation
        occurs in ziptie_numba.find_bundle_activities.
<<<<<<< HEAD
=======
        """
        self.cable_activities = new_cable_activities.copy()
        #self.nonbundle_activities = self.cable_activities.copy()
        #self.bundle_activities = np.zeros(self.max_num_bundles)
        self.bundle_activities = 1e3 * np.ones(self.max_num_bundles)
        if bundle_weights is None:
            bundle_weights = np.ones(self.max_num_bundles)
        if self.n_map_entries > 0:
            #nb.find_bundle_activities(
            #    self.bundle_map_rows[:self.n_map_entries],
            #    self.bundle_map_cols[:self.n_map_entries],
            #    self.nonbundle_activities,
            #    self.bundle_activities,
            #    bundle_weights, self.activity_threshold)
            for i_map_entry in range(self.n_map_entries):
                i_bundle = self.bundle_map_rows[i_map_entry]
                i_cable = self.bundle_map_cols[i_map_entry]
                self.bundle_activities[i_bundle] = (
                    np.minimum(self.bundle_activities[i_bundle],
                               self.cable_activities[i_cable]))
        self.bundle_activities[np.where(self.bundle_activities == 1e3)] = 0.
        self.bundle_activities *= bundle_weights
        # The residual cable_activities after calculating
        # bundle_activities are the nonbundle_activities.
        # Sparsify them by setting all the small values to zero.
        #self.nonbundle_activities[np.where(self.nonbundle_activities <
        #                                   self.activity_threshold)] = 0.
        return self.nonbundle_activities, self.bundle_activities


    def learn(self, masked_cable_activities):
        """
        Update co-activity estimates and calculate bundle activity

        This step combines the projection of cables activities
        to bundle activities together with using the cable activities
        to incrementally train the Ziptie.
>>>>>>> 90152deb

        Parameters
        ----------
        new_cable_activities: array of floats

        Returns
        -------
        bundle_activities: array of floats
        """
        self.cable_activities = new_cable_activities
        self.bundle_activities = np.zeros(self.n_bundles)
        for i_bundle, i_cables in enumerate(self.bundle_to_cable_mapping):
            if len(i_cables) > 0:
                self.bundle_activities[i_bundle] = np.min(
                    self.cable_activities[i_cables])
        return self.bundle_activities

    def create_new_bundles(self):
        """
        If the right conditions have been reached, create a new bundle.
        """
        # Incrementally accumulate nucleation energy.
        nb.nucleation_energy_gather(self.cable_activities,
                                    self.nucleation_energy,
                                    self.nucleation_mask)
        max_energy, i_cable_a, i_cable_b = nb.max_2d(self.nucleation_energy)

        # Add a new bundle if appropriate
        if max_energy > self.nucleation_threshold:
            i_bundle = self.n_bundles
            self.increment_n_bundles()

            if len(self.bundle_to_cable_mapping) > i_bundle:
                self.bundle_to_cable_mapping[i_bundle] =[i_cable_a, i_cable_b]
            else:
                self.bundle_to_cable_mapping.append(
                    [i_cable_a, i_cable_b])
            self.cable_to_bundle_mapping[i_cable_a].append(i_bundle)
            self.cable_to_bundle_mapping[i_cable_b].append(i_bundle)

            # Reset the accumulated nucleation and agglomeration energy
            # for the two cables involved.
            self.nucleation_energy[i_cable_a, :] = 0
            self.nucleation_energy[i_cable_b, :] = 0
            self.nucleation_energy[:, i_cable_a] = 0
            self.nucleation_energy[:, i_cable_b] = 0
            self.agglomeration_energy[:, i_cable_a] = 0
            self.agglomeration_energy[:, i_cable_b] = 0

            # Update nucleation_mask to prevent the two cables from
            # accumulating nucleation energy in the future.
            self.nucleation_mask[i_cable_a, i_cable_b] = 0
            self.nucleation_mask[i_cable_b, i_cable_a] = 0

            # Update agglomeration_mask to account for the new bundle.
            # The new bundle should not accumulate agglomeration energy
            # with any of the cables that any of its constituent cables
            # are blocked from nucleating with.
            blocked_a = np.where(self.nucleation_mask[i_cable_a, :] == 0)[0]
            blocked_b = np.where(self.nucleation_mask[i_cable_b, :] == 0)[0]
            blocked = np.union1d(blocked_a, blocked_b)
            self.agglomeration_mask[i_bundle, blocked] = 0


            if self.debug:
                print(' '.join([
                    '    ', self.name,
                    'bundle', str(i_bundle),
                    'added with cables', str(i_cable_a),
                    str(i_cable_b)
                ]))

    def grow_bundles(self):
        """
        Update an estimate of co-activity between all cables.
        """
        # Incrementally accumulate agglomeration energy.
        nb.agglomeration_energy_gather(self.bundle_activities,
                                       self.cable_activities,
                                       self.n_bundles,
                                       self.agglomeration_energy,
                                       self.agglomeration_mask)
        max_energy, i_bundle, i_cable = nb.max_2d(self.agglomeration_energy)

        # Add a new bundle if appropriate
        if max_energy > self.agglomeration_threshold:
            # Add the new bundle to the end of the list.
            i_new_bundle = self.n_bundles
            self.increment_n_bundles()

            # Make a copy of the growing bundle.
            self.bundle_to_cable_mapping.append(
                self.bundle_to_cable_mapping[i_bundle])
            # Add in the new cable.
            self.bundle_to_cable_mapping[i_new_bundle].append(i_cable)
            # Update the contributing cables.
            for i_cable in self.bundle_to_cable_mapping[i_new_bundle]:
                self.cable_to_bundle_mapping[i_cable].append(i_new_bundle)

            # Reset the accumulated nucleation and agglomeration energy
            # for the two cables involved.
            self.nucleation_energy[i_cable, :] = 0.
            self.nucleation_energy[i_cable, :] = 0.
            self.nucleation_energy[:, i_cable] = 0.
            self.nucleation_energy[:, i_cable] = 0.
            self.agglomeration_energy[:, i_cable] = 0.
            self.agglomeration_energy[i_bundle, :] = 0.

            # Update agglomeration_mask to account for the new bundle.
            # The new bundle should not accumulate agglomeration energy with
            # 1) the cables that its constituent cable
            #    are blocked from nucleating with or
            # 2) the cables that its constituent bundle
            #    are blocked from agglomerating with.
            blocked_cable = np.where(
                self.nucleation_mask[i_cable, :] == 0.)
            blocked_bundle = np.where(
                self.agglomeration_mask[i_bundle, :] == 0.)
            blocked = np.union1d(blocked_cable[0], blocked_bundle[0])
            self.agglomeration_mask[i_new_bundle, blocked] = 0.

            if self.debug:
                print(' '.join(['    ', self.name,
                                'bundle', str(i_new_bundle),
                                'added: bundle', str(i_bundle),
                                'and cable', str(i_cable)]))

    def update_inputs(self, resets):
        """
        Reset indicated cables and all the bundles associated with them.

        Parameters
        ----------
        resets: array of ints
            The indices of the cables that are being reset

        Returns
        -------
        upstream_resets: array of ints
            The indices of the bundles to be reset.
        """

        upstream_resets = []
        for i_cable in resets:
            for i_bundle in self.cable_to_bundle_mapping[i_cable]:
                upstream_resets.append(i_bundle)
                # Remove the bundle from the mappings in both directions.
                for j_cable in self.bundle_to_cable_mapping[i_bundle]:
                    self.cable_to_bundle_mapping[j_cable].remove(i_bundle)
                self.bundle_to_cable_mapping[i_bundle] = []

                self.agglomeration_mask[i_bundle, :] = 1
                self.agglomeration_energy[i_bundle, :] = 0

            self.agglomeration_mask[:, i_cable] = 1
            self.agglomeration_energy[:, i_cable] = 0

            self.nucleation_mask[i_cable, :] = 1
            self.nucleation_mask[:, i_cable] = 1
            self.nucleation_mask[i_cable, i_cable] = 0
            self.nucleation_energy[i_cable, :] = 0
            self.nucleation_energy[:, i_cable] = 0

        return upstream_resets

    def increment_n_bundles(self):
        """
        Add one to n_map entries and grow the bundle map as needed.
        """
        self.n_bundles += 1
        n_max_bundles = self.agglomeration_energy.shape[0]
        if self.n_bundles >= n_max_bundles:
            new_max_bundles = n_max_bundles * 2
            new_agglomeration_energy = np.zeros(
                (new_max_bundles, self.n_cables))
            new_agglomeration_energy[:new_max_bundles, :] = (
                    self.agglomeration_energy)
            self.agglomeration_energy = new_agglomeration_energy

            new_agglomeration_mask = np.zeros(
                (new_max_bundles, self.n_cables))
            new_agglomeration_mask[:new_max_bundles, :] = (
                    self.agglomeration_mask)
            self.agglomeration_mask = new_agglomeration_mask

    def get_index_projection(self, i_bundle):
        """
        Project i_bundle down to its cable indices.

        Parameters
        ----------
        i_bundle : int
            The index of the bundle to project onto its constituent cables.

        Returns
        -------
        projection : array of floats
            An array of zeros and ones, representing all the cables that
            contribute to the bundle. The values projection
            corresponding to all the cables that contribute are 1.
        """
        projection = np.zeros(self.n_cables)
        projection[self.get_index_projection_cables()] = 1
        return projection

    def get_index_projection_cables(self, i_bundle):
        """
        Project i_bundle down to its cable indices.

        Parameters
        ----------
        i_bundle : int
            The index of the bundle to project onto its constituent cables.

        Returns
        -------
        projection_indices : array of ints
            An array of cable indices, representing all the cables that
            contribute to the bundle.
        """
        projection_indices = self.bundle_to_cable_mapping[i_bundle]
        return projection_indices


    def project_bundle_activities(self, bundle_activities):
        """
        Take a set of bundle activities and project them to cable activities.

        Parameters
        ----------
        bundle_activities: array of floats

        Results
        -------
        cable_activities: array of floats
        """
        cable_activities = np.zeros(self.n_cables)
        for i_cable, i_bundles in enumerate(self.cable_to_bundle_mapping):
            if len(i_bundles) > 0:
                cable_activities[i_cable] = np.min(
                    self.bundle_activities[i_bundles])
        return cable_activities

    def visualize(self):
        """
        Turn the state of the Ziptie into an image.
        """
        print(self.name)
        # First list the bundles and the cables in each.
        i_bundles = self.bundle_map_rows[:self.n_map_entries]
        i_cables = self.bundle_map_cols[:self.n_map_entries]
        i_bundles_unique = np.unique(i_bundles)
        if i_bundles_unique is not None:
            for i_bundle in i_bundles_unique:
                b_cables = list(np.sort(i_cables[np.where(
                    i_bundles == i_bundle)[0]]))
                print(' '.join(['    bundle', str(i_bundle),
                                'cables:', str(b_cables)]))

        plot = False
        if plot:
            if self.n_map_entries > 0:
                # Render the bundle map.
                bundle_map = np.zeros((self.n_cables,
                                       self.n_bundles))
                nb.set_dense_val(bundle_map,
                                 self.bundle_map_rows[:self.n_map_entries],
                                 self.bundle_map_cols[:self.n_map_entries], 1.)
                tools.visualize_array(bundle_map,
                                      label=self.name + '_bundle_map')

                # Render the agglomeration energy.
                label = '_'.join([self.name, 'agg_energy'])
                tools.visualize_array(self.agglomeration_energy, label=label)
                plt.xlabel(str(np.max(self.agglomeration_energy)))

                # Render the nucleation energy.
                label = '_'.join([self.name, 'nuc_energy'])
                tools.visualize_array(self.nucleation_energy, label=label)
                plt.xlabel(str(np.max(self.nucleation_energy)))<|MERGE_RESOLUTION|>--- conflicted
+++ resolved
@@ -147,8 +147,6 @@
         Find bundle activities by taking the minimum input value
         in the set of cables in the bundle. The bulk of the computation
         occurs in ziptie_numba.find_bundle_activities.
-<<<<<<< HEAD
-=======
         """
         self.cable_activities = new_cable_activities.copy()
         #self.nonbundle_activities = self.cable_activities.copy()
@@ -186,7 +184,6 @@
         This step combines the projection of cables activities
         to bundle activities together with using the cable activities
         to incrementally train the Ziptie.
->>>>>>> 90152deb
 
         Parameters
         ----------
