--- conflicted
+++ resolved
@@ -333,35 +333,7 @@
                 print('of sensors and actions as the world.')
                 print('Creating a new brain from scratch.')
         except IOError:
-<<<<<<< HEAD
             print('Couldn\'t open {0} for loading'.format(self.pickle_filename))
         except pickle.PickleError:
             print('Error unpickling world')
-        return restored_brain
-
-    def visualize(self):
-        """
-        Show the current state and some history of the brain.
-
-        This is typically called from a world's visualize method.
-        """
-        print(' ')
-        print('{0} is {1} time steps old'.format(self.name, self.timestep))
-
-        viz.brain_activity(self)
-        self.affect.visualize(self)
-        # print('Running', world.name)
-        # self.featurizer.visualize(self, world)
-        # self.model.visualize(self)
-=======
-            print('Couldn\'t open {0} for loading'.format(
-                self.pickle_filename))
-        except EOFError:
-            print('The pickle file is incomplete.')
-            print('It was probably interrupted during saving.')
-            print('Revert to the pickle.bak file if you have one.')
-            print('Otherwise a new world will be created from scratch.')
-        except pickle.PickleError as err:
-            print('Error unpickling world: {0}'.format(err))
-        return restored_brain
->>>>>>> 30320681
+        return restored_brain